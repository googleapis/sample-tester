--- conflicted
+++ resolved
@@ -85,14 +85,11 @@
         - message: "wibble call should have failed"
         
       - env:
-<<<<<<< HEAD
           name: HOME
           variable: homedir
-=======
           what: HOME
           var: homedir
-          
->>>>>>> d1029fdd
+
       - log:
         - "homedir: {}"
         - homedir
